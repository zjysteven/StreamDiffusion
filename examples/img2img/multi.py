import glob
import os
import sys
from typing import Literal, Dict, Optional

import fire


sys.path.append(os.path.join(os.path.dirname(__file__), "..", ".."))

from utils.wrapper import StreamDiffusionWrapper

CURRENT_DIR = os.path.dirname(os.path.abspath(__file__))


def main(
    input: str = os.path.join(CURRENT_DIR, "..", "..", "images", "inputs"),
    output: str = os.path.join(CURRENT_DIR, "..", "..", "images", "outputs"),
    model_id_or_path: str = "KBlueLeaf/kohaku-v2.1",
    lora_dict: Optional[Dict[str, float]] = None,
    prompt: str = "1girl with brown dog hair, thick glasses, smiling",
    negative_prompt: str = "low quality, bad quality, blurry, low resolution",
    width: int = 512,
    height: int = 512,
    acceleration: Literal["none", "xformers", "tensorrt"] = "xformers",
    use_denoising_batch: bool = True,
    guidance_scale: float = 1.2,
    cfg_type: Literal["none", "full", "self", "initialize"] = "self",
    seed: int = 2,
    delta: float = 0.5,
):
    """
    Initializes the StreamDiffusionWrapper.

    Parameters
    ----------
    input : str, optional
        The input directory to load images from.
    output : str, optional
        The output directory to save images to.
    model_id_or_path : str
        The model id or path to load.
    lora_dict : Optional[Dict[str, float]], optional
        The lora_dict to load, by default None.
        Keys are the LoRA names and values are the LoRA scales.
        Example: {"LoRA_1" : 0.5 , "LoRA_2" : 0.7 ,...}
    prompt : str
        The prompt to generate images from.
    negative_prompt : str, optional
        The negative prompt to use.
    width : int, optional
        The width of the image, by default 512.
    height : int, optional
        The height of the image, by default 512.
    acceleration : Literal["none", "xformers", "tensorrt"], optional
        The acceleration method, by default "tensorrt".
    use_denoising_batch : bool, optional
        Whether to use denoising batch or not, by default True.
    guidance_scale : float, optional
        The CFG scale, by default 1.2.
    cfg_type : Literal["none", "full", "self", "initialize"],
    optional
        The cfg_type for img2img mode, by default "self".
        You cannot use anything other than "none" for txt2img mode.
    seed : int, optional
        The seed, by default 2.
    delta : float, optional
        The delta multiplier of virtual residual noise,
        by default 1.0.
    """
    
    if not os.path.exists(output):
        os.makedirs(output, exist_ok=True)

    if guidance_scale <= 1.0:
        cfg_type = "none"

    stream = StreamDiffusionWrapper(
        model_id_or_path=model_id_or_path,
        lora_dict=lora_dict,
        t_index_list=[32, 40, 45],
        frame_buffer_size=1,
        width=width,
        height=height,
        warmup=10,
        acceleration=acceleration,
        mode="img2img",
        use_denoising_batch=use_denoising_batch,
        cfg_type=cfg_type,
        seed=seed,
    )

    stream.prepare(
        prompt=prompt,
        negative_prompt=negative_prompt,
        num_inference_steps=50,
        guidance_scale=guidance_scale,
<<<<<<< HEAD
        delta=delta,
=======
>>>>>>> 5b4466ee
    )

    images = glob.glob(os.path.join(input, "*"))
    images = images + [images[-1]] * (stream.batch_size - 1)
    outputs = []

    for i in range(stream.batch_size - 1):
        image = images.pop(0)
        outputs.append(image)
        output_image = stream(image=image)

    for image in images:
        outputs.append(image)
        try:
            output_image = stream(image=image)
        except Exception:
            continue

        name = outputs.pop(0)
        basename = os.path.splitext(os.path.basename(name))[0]
        output_image.save(os.path.join(output, f"{basename}.png"))


if __name__ == "__main__":
    fire.Fire(main)<|MERGE_RESOLUTION|>--- conflicted
+++ resolved
@@ -68,7 +68,7 @@
         The delta multiplier of virtual residual noise,
         by default 1.0.
     """
-    
+
     if not os.path.exists(output):
         os.makedirs(output, exist_ok=True)
 
@@ -95,10 +95,7 @@
         negative_prompt=negative_prompt,
         num_inference_steps=50,
         guidance_scale=guidance_scale,
-<<<<<<< HEAD
         delta=delta,
-=======
->>>>>>> 5b4466ee
     )
 
     images = glob.glob(os.path.join(input, "*"))
